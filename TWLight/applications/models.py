# -*- coding: utf-8 -*-

from datetime import date, datetime, timedelta
from reversion import revisions as reversion
from reversion.models import Version

from django.contrib.auth.models import User
from django.core.urlresolvers import reverse_lazy
from django.db import models
from django.db.models.signals import pre_save
from django.dispatch import receiver
from django.forms.models import model_to_dict
from django.utils.timezone import localtime, now
from django.utils.translation import ugettext_lazy as _

from TWLight.resources.models import Partner, Stream
from TWLight.users.models import Editor


class Application(models.Model):
    class Meta:
        app_label = 'applications'
        verbose_name = 'application'
        verbose_name_plural = 'applications'
        ordering = ['-date_created', 'editor', 'partner']


    PENDING = 0
    QUESTION = 1
    APPROVED = 2
    NOT_APPROVED = 3
    SENT = 4

    STATUS_CHOICES = (
        # Translators: This is the status of an application that has not yet been reviewed.
        (PENDING, _('Pending')),
        # Translators: This is the status of an application that reviewers have asked questions about.
        (QUESTION, _('Under discussion')),
        # Translators: This is the status of an application which has been approved by a reviewer.
        (APPROVED, _('Approved')),
        # Translators: This is the status of an application which has been denied by a reviewer.
        (NOT_APPROVED, _('Not approved')),
        # Translators: This is the status of an application that has been sent to a partner.
        (SENT, _('Sent to partner')),
    )

    # This list should contain all statuses that are the end state of an
    # Application - statuses which are not expected to be further modified.
    FINAL_STATUS_LIST = [APPROVED, NOT_APPROVED, SENT]

    status = models.IntegerField(choices=STATUS_CHOICES, default=PENDING)
    # Moved from auto_now_add=True so that we can set the date for import.
    # Defaults to today, set as non-editable, and not required in forms.
    date_created = models.DateField(default=now, editable=False)

    # Will be set on save() if status changes from PENDING/QUESTION to
    # APPROVED/NOT APPROVED.
    date_closed = models.DateField(blank=True, null=True,
        # Translators: Shown in the administrator interface for editing applications directly. Admins should rarely ever have to change this number.
        help_text=_('Please do not override this field! Its value is set '
                  'automatically.'))

    # Will be set on save() if status changes from PENDING/QUESTION to
    # APPROVED/NOT APPROVED.
    # We can replace this field with F expressions and annotate/aggregate to get
    # all the metrics we want. This wasn't an option prior to Django 1.8 (the
    # code was originally written in 1.7), so we needed to precompute. At this
    # point the upgrade would be nice to have, but not worth the hassle of
    # updating all the things that touch this field.
    days_open = models.IntegerField(blank=True, null=True,
        help_text=_('Please do not override this field! Its value is set '
                  'automatically.'))

    sent_by = models.ForeignKey(User, blank=True, null=True,
        # Translators: Shown in the administrator interface for editing applications directly. Labels the username of a user who flagged an application as 'sent to partner'.
        help_text=_('The user who sent this application to the partner'))

    editor = models.ForeignKey(Editor, related_name='applications')
    partner = models.ForeignKey(Partner, related_name='applications')

    rationale = models.TextField(blank=True)
    specific_title = models.CharField(max_length=128, blank=True)
    specific_stream = models.ForeignKey(Stream,
                            related_name='applications',
                            blank=True, null=True)
    comments = models.TextField(blank=True)
    agreement_with_terms_of_use = models.BooleanField(default=False)
    account_email = models.CharField(max_length=64, blank=True, null=True)

    # Was this application imported via CLI?
    imported = models.NullBooleanField(default=False)

    # If this Application is a renewal, the parent is the original Application
    # it was copied from.
    parent = models.ForeignKey('self',
        on_delete=models.SET_NULL, blank=True, null=True)


    def __unicode__(self):
        return u'{self.editor} - {self.partner}'.format(self=self)


    def get_absolute_url(self):
        return reverse_lazy('applications:evaluate', kwargs={'pk': self.pk})

    # Every single save to this model should create a revision.
    # You can access two models this way: REVISIONS and VERSIONS.
    # Versions contain the model data at the time, accessible via
    # version.field_dict['field_name']. Revisions contain metadata about the
    # version (like when it was saved).
    # See http://django-reversion.readthedocs.io/en/release-1.8/.
    # See TWLight/applications/templatetags/version_tags for how to display
    # version-related information in templates; the API is not always
    # straightforward so we wrap it there.
    @reversion.create_revision()
    def save(self, *args, **kwargs):
        super(Application, self).save(*args, **kwargs)


    def renew(self):
        """
        Create a reviewable clone of this application: that is, a PENDING
        application dated today with the same user-submitted data (but with
        data related to application review blanked out). Return the clone if
        successful and None otherwise.
        """
        if not self.is_renewable:
            return None
        else:
            data = model_to_dict(self,
                    fields=['rationale', 'specific_title', 'comments',
                            'agreement_with_terms_of_use', 'account_email'])

            # Status and parent are explicitly different on the child than
            # on the parent application. For editor, partner, and stream, we
            # need to pull those directly - model_to_dict will give us the pks
            # of the referenced objects, but we need the actual objects.
            data.update({'status': self.PENDING, 
                         'parent': self,
                         'editor': self.editor,
                         'partner': self.partner,
                         'specific_stream': self.specific_stream,
                         'account_email': self.account_email})

            # Create clone. We can't use the normal approach of setting the
            # object's pk to None and then saving it, because the object in
            # this case is 'self', and weird things happen.
            clone = Application(**data)
            clone.save()

            return clone


    LABELMAKER = {
        PENDING: '-primary',
        QUESTION: '-warning',
        APPROVED: '-success',
        NOT_APPROVED: '-danger',
        SENT: '-success',
    }

    def get_bootstrap_class(self):
        """
        What class should be applied to Bootstrap labels, buttons, alerts, etc.
        for this application?

        Returns a string like '-default'; the template is responsible for
        prepending 'label' or 'button', etc., as appropriate to the HTML object.
        """
        try:
            return self.LABELMAKER[self.status]
        except KeyError:
            return None


    def get_version_count(self):
        try:
            return len(Version.objects.get_for_object(self))
        except TypeError:
            # When we call this the *first* time we save an object, it will fail
            # as the object properties that reversion is looking for are not
            # yet set.
            return None


    def get_latest_version(self):
        try:
            return Version.objects.get_for_object(self)[0]
        except (TypeError, IndexError):
            # If no versions yet...
            return None


    def get_latest_revision(self):
        version = self.get_latest_version()

        if version:
            return version.revision
        else:
            return None


    def get_latest_reviewer(self):
        revision = self.get_latest_revision()

        if revision:
            try:
                return revision.user.editor.wp_username
            except AttributeError:
                return None
        else:
            return None


    def get_latest_review_date(self):
        revision = self.get_latest_revision()

        if revision:
            return revision.date_created
        else:
            return None


    def get_num_days_open(self):
        """
        If the application has status PENDING or QUESTION, return the # of days
        since the application was initiated. Otherwise, get the # of days
        elapsed from application initiation to final status determination.
        """
        if self.status in [self.PENDING, self.QUESTION]:
            return (date.today() - self.date_created).days
        else:
            assert self.status in [self.APPROVED, self.NOT_APPROVED, self.SENT]
            return (self.date_closed - self.date_created).days


    @property
    def user(self):
        # Needed by CoordinatorOrSelf mixin, e.g. on the application evaluation
        # view.
        return self.editor.user


    @property
    def is_renewable(self):
        """
        Apps are eligible for renewal if they are approved and have not already
        been renewed. (We presume that SENT apps were at some point APPROVED.)
        """
        return all([not bool(Application.objects.filter(parent=self)),
                    self.status in [self.APPROVED, self.SENT],
                    self.partner.renewals_available])


# IMPORTANT: pre_save is not sent by Queryset.update(), so *none of this
# behavior will happen on if you update() an Application queryset*.
# That is sometimes okay (for instance, if you are turning an APPROVED app into
# a SENT app, since days_open and date_closed were set on approval), but it is
# not always okay. Errors caused by days_open not existing when expected to
# exist can show up in weird parts of the application (for example, template
# rendering failing when get_num_days_open returns None but its output is
# passed to a template filter that needs an integer).
@receiver(pre_save, sender=Application)
def update_app_status_on_save(sender, instance, **kwargs):

    # Make sure not using a mix of dates and dateimes
    if instance.date_created and isinstance(instance.date_created, datetime):
        instance.date_created = instance.date_created.date()

    # Make sure not using a mix of dates and dateimes
    if instance.date_closed and isinstance(instance.date_closed, datetime):
        instance.date_closed = instance.date_closed.date()

    if instance.id:
        orig_app = Application.objects.get(pk=instance.id)
        orig_status = orig_app.status
        if all([orig_status not in Application.FINAL_STATUS_LIST,
                int(instance.status) in Application.FINAL_STATUS_LIST,
                not bool(instance.date_closed)]):

            instance.date_closed = localtime(now).date()
            instance.days_open = \
                (instance.date_closed - instance.date_created).days

    else:
        # If somehow we've created an Application whose status is final
        # at the moment of creation, set its date-closed-type parameters
        # too.
        if (instance.status in Application.FINAL_STATUS_LIST
            and not instance.date_closed):

<<<<<<< HEAD
            instance.date_closed = localtime(now).date()
            instance.days_open = 0

    if instance.date_closed and not instance.earliest_expiry_date:
        instance.earliest_expiry_date = \
            instance.date_closed + instance.partner.access_grant_term
=======
            instance.date_closed = localtime(now()).date()
            instance.days_open = 0
>>>>>>> 6f5f1676
<|MERGE_RESOLUTION|>--- conflicted
+++ resolved
@@ -289,14 +289,5 @@
         if (instance.status in Application.FINAL_STATUS_LIST
             and not instance.date_closed):
 
-<<<<<<< HEAD
             instance.date_closed = localtime(now).date()
-            instance.days_open = 0
-
-    if instance.date_closed and not instance.earliest_expiry_date:
-        instance.earliest_expiry_date = \
-            instance.date_closed + instance.partner.access_grant_term
-=======
-            instance.date_closed = localtime(now()).date()
-            instance.days_open = 0
->>>>>>> 6f5f1676
+            instance.days_open = 0