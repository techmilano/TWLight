--- conflicted
+++ resolved
@@ -1,12 +1,9 @@
 {% extends "base.html" %}
 {% load i18n %}
 {% load crispy_forms_tags %}
-<<<<<<< HEAD
 {% load crispy_forms_field %}
 {% load comments %}
-=======
 {% load version_tags %}
->>>>>>> 1e5d840f
 
 {% block content %}
   <h1>{% trans 'Evaluate application' %}</h1>
